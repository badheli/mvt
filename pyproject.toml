--- conflicted
+++ resolved
@@ -32,12 +32,9 @@
     "cryptography >=42.0.5",
     "pyyaml >=6.0",
     "pyahocorasick >= 2.0.0",
-<<<<<<< HEAD
     "betterproto >=1.2.0",
-=======
     "pydantic >= 2.10.0",
     "pydantic-settings >= 2.7.0",
->>>>>>> 6da33394
 ]
 requires-python = ">= 3.8"
 
